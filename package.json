--- conflicted
+++ resolved
@@ -33,10 +33,6 @@
     "openapi-mcp-generator": "^3.2.0",
     "openapi-types": "^12.1.3",
     "prom-client": "^15.1.3",
-<<<<<<< HEAD
-    "tsc": "^2.0.4",
-=======
->>>>>>> dd13cdef
     "typescript": "^5.9.2"
   },
   "devDependencies": {
