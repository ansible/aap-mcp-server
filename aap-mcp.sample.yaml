---
# Configuration for API query recording
# record_api_queries: false

# Configuration for HTTPS certificate validation
# ignore-certificate-errors: false

# Configuration for Web UI (defaults to false if not specified)
# enable_ui: false

<<<<<<< HEAD
# Configuration for Prometheus metrics endpoint (defaults to true if not specified)
# enable_metrics: true

# Configuration for Segment.com analytics (defaults to true if segment_write_key is provided)
# enable_analytics: true
# segment_write_key: "your_segment_write_key_here"

=======
# Configuration for Prometheus metrics endpoint (defaults to false if not specified)
# enable_metrics: true

>>>>>>> dd13cdef
# Configuration for base URL (defaults to https://localhost if not specified)
# Lower priority than BASE_URL environment variable
# base_url: "https://localhost:8443"

# Configuration for services (list of service configurations)
# Each service has a name that must be one of: controller, galaxy, gateway, eda
# Optional url, local_path, and enabled can override defaults
# If local_path is not specified, it defaults to the url value
# If enabled is not specified, it defaults to true

# Allow write operation (POST, DELETE and PATCH)
# allow_write_operations: false

services:
  - name: controller
    # url: "https://custom-controller.example.com/api/v2/schema/"
    # local_path: "/custom/path/controller-schema.json"  # defaults to url if not specified
    # enabled: true                                       # defaults to true if not specified
    local_path: data/controller-schema.json
  - name: galaxy
    # url: "https://custom-galaxy.example.com/api/v3/openapi.json"
    # local_path: "/custom/path/galaxy-openapi.json"     # defaults to url if not specified
    # enabled: false                                      # set to false to disable this service
    local_path: data/galaxy-openapi.json
  - name: gateway
    # url: "https://custom-gateway.example.com/api/v1/docs/schema/"
    local_path: data/gateway-schema.json # defaults to url if not specified
    # enabled: true                                       # defaults to true if not specified
  - name: eda
    # url: "https://custom-eda.example.com/api/v1/openapi.json"
    local_path: data/eda-openapi.json
    # enabled: true

categories:
  # Phase 1
  job_management:
    - controller.job_templates_launch_create
    - controller.workflow_job_templates_launch_create
    - controller.jobs_read
    - controller.workflow_jobs_read
    - controller.jobs_stdout_read
    - controller.jobs_job_events_list
    - controller.jobs_cancel_create
    - controller.workflow_jobs_cancel_create
    - controller.jobs_relaunch_create
    - controller.workflow_jobs_relaunch_create
    - controller.jobs_list
    - eda.activation_instances_list
    - eda.activation_instances_logs_list
    - controller.analytics_list
    - controller.metrics_list
    - controller.projects_list
    - controller.job_templates_list
    - controller.workflow_job_templates_list
    - controller.job_templates_read
    - controller.workflow_job_templates_read

  inventory_management:
    - controller.inventories_list
    - controller.inventory_sources_update_create
    - controller.hosts_list
    - controller.hosts_read
    - controller.hosts_variable_data_read
    - controller.groups_list
    - controller.groups_create

  system_monitoring:
    - controller.instance_groups_list
    - controller.instance_groups_create
    - controller.instance_groups_read
    - controller.mesh_visualizer_list
    - controller.instances_create
    - gateway.activitystream_list
    - gateway.activitystream_retrieve
    - gateway.authenticators_list
    - controller.activity_stream_list
    - controller.activity_stream_read
    - controller.instances_read
    - gateway.status_retrieve
    - gateway.feature_flags_state_retrieve

  # Phase 2
  user_management:
    - gateway.teams_list
    - gateway.teams_retrieve
    - gateway.teams_create
    - gateway.teams_update
    - gateway.teams_destroy
    - gateway.teams_users_list
    - gateway.me_list
    - gateway.role_definitions_list
    - gateway.role_team_assignments_list
    - gateway.role_user_assignments_list
    - gateway.role_user_assignments_create
    - gateway.role_user_assignments_destroy
    - gateway.organizations_list
    - gateway.organizations_retrieve
    - gateway.organizations_create
    - gateway.organizations_update
    - gateway.organizations_destroy
    - gateway.activitystream_list
    - controller.activity_stream_list
    - gateway.users_list
    - gateway.users_retrieve
    - gateway.users_create
    - gateway.users_update
    - gateway.users_destroy
    - gateway.users_teams_list
    - gateway.authenticators_list
    - gateway.authenticators_retrieve
    - gateway.authenticators_create
    - gateway.authenticators_update
    - gateway.authenticators_destroy
    - gateway.authenticator_maps_list
    - gateway.authenticator_maps_create
    # - galaxy.api_galaxy__ui_v1_namespaces_list
    # - galaxy.api_galaxy__ui_v1_namespaces_create
    # - galaxy.repositories_ansible_ansible_list
    # - galaxy.repositories_ansible_ansible_create

  security_compliance:
    - controller.credentials_list
    - controller.credentials_create
    - controller.credentials_read
    - controller.credentials_test_create
    - controller.jobs_list
    - gateway.activitystream_list
    - controller.activity_stream_list
    # - galaxy.api_galaxy_content_v3_collections_versions_read
    # - galaxy.collection_import_read
    - controller.credential_types_list
    - controller.credential_types_create
    - controller.credential_types_read
    - controller.credential_types_update
    - controller.credential_types_delete

  platform_configuration:
    - controller.settings_list
    - controller.settings_read
    - controller.settings_partial_update
    - gateway.settings_list
    - gateway.settings_getter
    - gateway.settings_update
    - controller.config_list
    - controller.config_create
    - controller.notification_templates_list
    - controller.notification_templates_create
    - controller.notification_templates_read
    - controller.notification_templates_update
    - controller.notification_templates_delete
    - gateway.http_ports_list
    - gateway.http_ports_retrieve
    - gateway.http_ports_routes_list
    - gateway.http_ports_routes_associate_create
    - gateway.http_ports_routes_disassociate_create
    - controller.execution_environments_list
    - controller.execution_environments_create
    - controller.execution_environments_read
    - controller.execution_environments_update
    - controller.execution_environments_delete

  developer_testing:
    - controller.job_templates_launch_create
    - controller.workflow_job_templates_launch_create
    - controller.jobs_list
    - controller.jobs_read
    - controller.jobs_job_events_list
    - controller.jobs_job_host_summaries_list
    - controller.jobs_stdout_read
    - controller.workflow_jobs_list
    - controller.workflow_jobs_read
    - controller.workflow_jobs_workflow_nodes_list

  # Categories below this comment have yet to be clarified/validated
  # Phase 3
  # event_management:
  #   - eda.event_streams_list
  #   - eda.event_streams_create
  #   - eda.event_streams_retrieve
  #   - eda.event_streams_partial_update
  #   - eda.event_streams_destroy
  #   - eda.activations_list
  #   - eda.activations_create
  #   - eda.activations_retrieve
  #   - eda.activations_partial_update
  #   - eda.activations_destroy
  #   - eda.activations_enable_create
  #   - eda.activations_disable_create
  #   - eda.activations_restart_create
  #   - eda.activation_instances_list
  #   - eda.activation_instances_retrieve
  #   - eda.activation_instances_logs_list
  #   - eda.audit_rules_list
  #   - eda.audit_rules_retrieve
  #   - eda.audit_rules_actions_list
  #   - eda.audit_rules_events_list
  #   - eda.decision_environments_list
  #   - eda.decision_environments_create
  #   - eda.decision_environments_retrieve
  #   - eda.decision_environments_partial_update
  #   - eda.decision_environments_destroy
  #   - eda.rulebooks_list
  #   - eda.rulebooks_retrieve
  #   - eda.rulebooks_sources_list
  #   - eda.rulebooks_json_retrieve
  #   - eda.projects_list
  #   - eda.projects_create
  #   - eda.projects_retrieve
  #   - eda.projects_partial_update
  #   - eda.projects_destroy
  #   - eda.projects_sync_create

  # integration:
  #   - controller.notification_templates_list
  #   - controller.notification_templates_create
  #   - controller.notification_templates_read
  #   - controller.notification_templates_update
  #   - controller.notification_templates_delete
  #   - controller.notification_templates_test_create
  #   - controller.job_templates_notification_templates_error_list
  #   - controller.job_templates_notification_templates_started_list
  #   - controller.job_templates_notification_templates_success_list
  #   - controller.workflow_job_templates_notification_templates_error_list
  #   - controller.workflow_job_templates_notification_templates_started_list
  #   - controller.workflow_job_templates_notification_templates_success_list
  #   - controller.job_templates_webhook_key_list
  #   - controller.job_templates_webhook_key_create
  #   - controller.workflow_job_templates_webhook_key_list
  #   - controller.workflow_job_templates_webhook_key_create
  #   - gateway.tokens_list
  #   - gateway.tokens_create
  #   - gateway.tokens_retrieve
  #   - gateway.tokens_update
  #   - gateway.tokens_partial_update
  #   - gateway.tokens_destroy
  #   - gateway.applications_list
  #   - gateway.applications_create
  #   - gateway.applications_retrieve
  #   - gateway.applications_update
  #   - gateway.applications_partial_update
  #   - gateway.applications_destroy
  #   - gateway.applications_tokens_list
  #   - gateway.authenticator_maps_list
  #   - gateway.authenticator_maps_create
  #   - gateway.authenticator_maps_retrieve
  #   - gateway.authenticator_maps_update
  #   - gateway.authenticator_maps_partial_update
  #   - gateway.authenticator_maps_destroy
  #   - gateway.authenticator_maps_authenticators_list
  #   - gateway.authenticator_maps_authenticators_associate_create
  #   - gateway.authenticator_maps_authenticators_disassociate_create
  #   - gateway.http_ports_update
  #   - gateway.http_ports_partial_update
  #   - gateway.http_ports_destroy

  # developer_integration:
  #   - controller.credentials_test_create
  #   - controller.jobs_job_events_list
  #   - controller.jobs_read
  #   - controller.instance_groups_read
  #   - controller.job_templates_launch_create
  #   - controller.workflow_job_templates_launch_create<|MERGE_RESOLUTION|>--- conflicted
+++ resolved
@@ -8,19 +8,9 @@
 # Configuration for Web UI (defaults to false if not specified)
 # enable_ui: false
 
-<<<<<<< HEAD
-# Configuration for Prometheus metrics endpoint (defaults to true if not specified)
-# enable_metrics: true
-
-# Configuration for Segment.com analytics (defaults to true if segment_write_key is provided)
-# enable_analytics: true
-# segment_write_key: "your_segment_write_key_here"
-
-=======
 # Configuration for Prometheus metrics endpoint (defaults to false if not specified)
 # enable_metrics: true
 
->>>>>>> dd13cdef
 # Configuration for base URL (defaults to https://localhost if not specified)
 # Lower priority than BASE_URL environment variable
 # base_url: "https://localhost:8443"
